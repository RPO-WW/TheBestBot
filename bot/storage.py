--- conflicted
+++ resolved
@@ -1,13 +1,9 @@
-import logging
 import os
 import csv
 from loguru import logger
 
-LOG = logging.getLogger(__name__)
-
 
 def ensure_data_dir(base: str) -> str:
-<<<<<<< HEAD
     try:
         path = os.path.join(base, "data")
         os.makedirs(path, exist_ok=True)
@@ -69,9 +65,9 @@
         
         logger.info(f"Загружено {len(rows)} записей из файла: {p}")
         logger.debug(f"Загруженные данные: {rows}")
-
+        
         return rows
-
+        
     except csv.Error as e:
         logger.error(f"Ошибка формата CSV в файле {p}: {e}")
         return []
@@ -80,39 +76,4 @@
         return []
     except Exception as e:
         logger.exception(f"Неожиданная ошибка при загрузке данных: {e}")
-        return []
-=======
-    path = os.path.join(base, "data")
-    os.makedirs(path, exist_ok=True)
-    LOG.debug("Ensured data dir: %s", path)
-    return path
-
-
-def save_row(base: str, data: dict) -> None:
-    dirp = ensure_data_dir(base)
-    p = os.path.join(dirp, "table.csv")
-    headers = ["name", "address", "password", "note"]
-    row = [data.get(k, "Отсутствует") or "Отсутствует" for k in headers]
-    exists = os.path.exists(p)
-    with open(p, "a", newline='', encoding="utf-8") as f:
-        writer = csv.writer(f)
-        if not exists:
-            writer.writerow(headers)
-        writer.writerow(row)
-    LOG.info("Saved row to %s: %s", p, row)
-
-
-def load_table(base: str) -> list:
-    dirp = ensure_data_dir(base)
-    p = os.path.join(dirp, "table.csv")
-    if not os.path.exists(p):
-        LOG.debug("Table file does not exist: %s", p)
-        return []
-    rows = []
-    with open(p, newline='', encoding="utf-8") as f:
-        reader = csv.DictReader(f)
-        for r in reader:
-            rows.append(r)
-    LOG.info("Loaded %d rows from %s", len(rows), p)
-    return rows
->>>>>>> b4db4d2c
+        return []