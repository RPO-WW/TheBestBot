--- conflicted
+++ resolved
@@ -66,7 +66,6 @@
 
 
 def _format_records_table(records: List[Dict[str, Any]]) -> str:
-<<<<<<< HEAD
     """Форматирует список записей в текстовую таблицу."""
     if not records:
         return "📊 Таблица WiFi-сетей:\n\nТаблица пуста."
@@ -86,18 +85,10 @@
         timestamp = _truncate(rec.get("timestamp", ""), 15)
         capabilities = _truncate(rec.get("capabilities", ""), 19)
 
-=======
-    if not records:
-        return "(нет записей)"
-    lines = ["BSSID | SSID | RSSI | FREQ | TIMESTAMP"]
-    for r in records:
->>>>>>> 177a38cc
         lines.append(
-            f"{_truncate(r.get('bssid'),17)} | {_truncate(r.get('ssid'),20)} | {_truncate(r.get('rssi'),4)} | {_truncate(r.get('frequency'),5)} | {_truncate(r.get('timestamp'),10)}"
+            f"{ssid:<20} {bssid:<18} {frequency:<10} {rssi:<8} {channel:<10} {timestamp:<15} {capabilities:<20}\n"
         )
-    return "\n".join(lines)
-
-<<<<<<< HEAD
+
     return "".join(lines)
 
 
@@ -159,12 +150,14 @@
     """Обрабатывает одну запись WiFi-данных."""
     # Подготавливаем данные
     prepared_data = _prepare_wifi_data(data)
-    
+
     # Проверяем валидность данных
     is_valid, error_msg = _validate_wifi_data(prepared_data)
-    if not is_valid:
-        await message.answer(f"❌ Ошибка валидации данных: {error_msg}", reply_markup=get_main_keyboard())
-        return False
+    if error_msg >= 1:
+        if not is_valid:
+            await message.answer(f"❌ Ошибка валидации данных: {error_msg}", reply_markup=get_main_keyboard())
+            return False
+    exit
 
     try:
         # Пробуем сохранить через контроллер
@@ -252,27 +245,20 @@
         "• Одиночная запись: JSON-объект\n"
         "• Множественные записи: JSON-массив объектов\n\n"
         "Используйте кнопки ниже для работы с ботом:"
-=======
-
-@bot_router.message(Command(commands=["start"]))
-async def cmd_start(message: types.Message) -> None:
-    logger.info(f"Пользователь {message.from_user.id} запустил бота")
-    await message.answer(
-        "Привет! Я бот для сбора WiFi-данных. Выберите действие ниже:",
-        reply_markup=get_main_keyboard(),
->>>>>>> 177a38cc
     )
-
-
+    await message.answer(welcome_text, reply_markup=get_main_keyboard())
+
+
+# Обработчик кнопки "Таблица"
 @bot_router.callback_query(F.data == "action:show_table")
 async def show_table(callback: types.CallbackQuery) -> None:
-    logger.debug("Получен запрос на отображение таблицы")
+    """Отправляет пользователю текстовую таблицу со всеми записями."""
     try:
-<<<<<<< HEAD
-        records = controller.db.read_all()
+        records = controller.get_all_networks()
+        logger.info(f"Получено {len(records)} записей из базы данных")
     except Exception as exc:
         logger.exception("Failed to read records from DB")
-        await callback.message.answer(f"Ошибка при получении таблицы: {exc}")
+        await callback.message.answer(f"❌ Ошибка при получении таблицы: {exc}")
         await callback.answer()
         return
 
@@ -295,8 +281,8 @@
 
 
 # Обработчик кнопки "Начать новое заполнение"
-@bot_router.callback_query(F.data == "new_entry")
-async def start_new_entry(callback: types.CallbackQuery) -> None:
+@bot_router.callback_query(F.data == "action:new_entry")
+async def new_entry_prompt(callback: types.CallbackQuery) -> None:
     """Просит пользователя прислать JSON с данными о WiFi-сети."""
     example_single = textwrap.dedent('''
         📋 *Одиночная запись:*
@@ -307,7 +293,7 @@
             "rssi": -50,
             "ssid": "MyWiFi",
             "timestamp": 1698115200,
-            "channel_bandwidth": "20MHz",
+            "channel_bandwidth": "20",
             "capabilities": "WPA2-PSK"
         }
         ```
@@ -346,7 +332,6 @@
     await callback.message.answer(example_single, parse_mode="Markdown")
     await callback.message.answer("... или ...", parse_mode="Markdown")
     await callback.message.answer(example_multiple, parse_mode="Markdown")
-
     await callback.answer()
 
 
@@ -378,10 +363,12 @@
         await message.answer(f"❌ Ошибка при обработке файла: {e}", reply_markup=get_main_keyboard())
 
 
-# Обработчик текстового ввода для новой записи
+# Обработчик текстового ввода
 @bot_router.message()
-async def process_new_entry(message: types.Message) -> None:
+async def handle_text_or_file(message: types.Message) -> None:
     """Обрабатывает текстовое сообщение как JSON-пэйлоад."""
+    logger.info(f"Обработка сообщения от пользователя {message.from_user.id}")
+    
     payload_text = message.text or ""
 
     try:
@@ -399,22 +386,11 @@
         success = await _process_single_wifi_record(parsed_data, message)
         if success:
             await message.answer("✅ Данные успешно сохранены в таблицу!", reply_markup=get_main_keyboard())
-        else:
-            await message.answer("❌ Не удалось сохранить данные. Проверьте формат.", reply_markup=get_main_keyboard())
     else:
         await message.answer("❌ Неподдерживаемый формат JSON. Ожидается объект или массив.", reply_markup=get_main_keyboard())
-=======
-        records = controller.get_all_networks()
-        logger.info(f"Получено {len(records)} записей из базы данных")
-        text = _format_records_table(records)
-        await callback.message.answer(f"📊 Таблица записей:\n{text}")
-    except Exception as e:
-        logger.error("Ошибка при отображении таблицы: {}", e)
-        await callback.message.answer("❌ Ошибка при получении таблицы")
-    await callback.answer()
->>>>>>> 177a38cc
-
-
+
+
+# Обработчик кнопки "Инструкция"
 @bot_router.callback_query(F.data == "action:instructions")
 async def show_instructions(callback: types.CallbackQuery) -> None:
     logger.debug("Получен запрос на отображение инструкции")
@@ -422,53 +398,37 @@
         """
         📚 *Инструкция по использованию WiFi Data Bot*
 
-<<<<<<< HEAD
         Этот бот предназначен для сбора и хранения данных о WiFi-сетях.
 
         *Функционал бота:*
         - *Таблица*: Показывает все сохранённые данные о WiFi-сетях
         - *Начать новое заполнение*: Добавить новые WiFi-сети
         - *Инструкция*: Это сообщение
-=======
-        Этот бот принимает данные о WiFi сетях в формате JSON.
->>>>>>> 177a38cc
-
-        Функционал:
-        - Таблица: показывает все записи
-        - Новое заполнение: отправьте JSON как текст или файлом .json
-
-<<<<<<< HEAD
+
+        *Способы добавления данных:*
+        1. *Текстовый JSON*: Отправьте JSON-строку как текстовое сообщение
+        2. *JSON-файл*: Отправьте файл с расширением .json
+
         *Форматы данных:*
         - *Одиночная запись*: JSON-объект с данными одной сети
         - *Множественные записи*: JSON-массив объектов
 
         *Пример одиночной записи:*
         ```json
-=======
-        Пример записи (JSON):
->>>>>>> 177a38cc
         {
             "bssid": "00:11:22:33:44:55",
             "frequency": 2412,
             "rssi": -50,
             "ssid": "MyWiFi",
-<<<<<<< HEAD
-            "timestamp": 1698115200
-        }
-        ```
-<<<<<<< HEAD
-
-        *Обязательные поля:* bssid, frequency, rssi, ssid, timestamp
-
-        Если возникли ошибки, проверьте формат JSON.
-=======
->>>>>>> 8df2a6ae81cbbba7dc5ea44c92959a8d7ddbd142
-=======
             "timestamp": 1698115200,
             "channel_bandwidth": "20",
             "capabilities": "WPA2-PSK"
         }
->>>>>>> 177a38cc
+        ```
+
+        *Обязательные поля:* bssid, frequency, rssi, ssid, timestamp
+
+        Если возникли ошибки, проверьте формат JSON.
         """
     ).strip()
 
@@ -477,70 +437,4 @@
         parse_mode="Markdown",
         reply_markup=get_main_keyboard()
     )
-    await callback.answer()  # Обязательно подтверждаем callback!
-
-
-@bot_router.callback_query(F.data == "action:new_entry")
-async def new_entry_prompt(callback: types.CallbackQuery) -> None:
-    logger.debug("Получен запрос на новое заполнение")
-    await callback.message.answer("Отправьте JSON (как текст или файл .json) с данными сети.")
-    await callback.answer()
-
-
-@bot_router.message()
-async def handle_text_or_file(message: types.Message) -> None:
-    logger.info(f"Обработка сообщения от пользователя {message.from_user.id}")
-    
-    payload: Optional[bytes] = None
-    if message.document and message.document.file_name.lower().endswith('.json'):
-        logger.debug("Получен JSON-файл: {}", message.document.file_name)
-        file = await message.bot.download(message.document)
-        payload = file.read()
-    elif message.text:
-        logger.debug("Получено текстовое сообщение")
-        payload = message.text.encode('utf-8')
-    else:
-        logger.warning("Получен неподдерживаемый тип сообщения")
-        await message.answer("Отправьте JSON текстом или прикрепите .json файл.")
-        return
-
-    try:
-        data = controller.parse_json(payload)
-        logger.debug("JSON успешно разобран")
-    except ValueError as e:
-        logger.error("Ошибка парсинга JSON: {}", e)
-        await message.answer(f"Ошибка парсинга JSON: {e}")
-        return
-
-    if isinstance(data, list):
-        logger.info(f"Обработка списка из {len(data)} элементов")
-        ok_count = 0
-        for i, item in enumerate(data):
-            try:
-                nw = controller.build_network(item)
-                if controller.save_network(nw):
-                    ok_count += 1
-                    logger.debug(f"Элемент {i+1} успешно сохранён")
-                else:
-                    logger.warning(f"Не удалось сохранить элемент {i+1}")
-            except Exception as e:
-                logger.error("Ошибка сохранения элемента {}: {}", i+1, e)
-        
-        logger.info(f"Успешно сохранено {ok_count}/{len(data)} записей")
-        await message.answer(f"Сохранено {ok_count}/{len(data)} записей.")
-        await message.answer("Готово!", reply_markup=get_main_keyboard())
-        return
-
-    # Обработка одиночной записи
-    logger.debug("Обработка одиночной записи")
-    try:
-        nw = controller.build_network(data)
-        if controller.save_network(nw):
-            logger.info("Одиночная запись успешно сохранена")
-            await message.answer("✅ Данные успешно сохранены.", reply_markup=get_main_keyboard())
-        else:
-            logger.warning("Не удалось сохранить одиночную запись")
-            await message.answer("❌ Не удалось сохранить запись (возможно дубликат BSSID или ошибочные поля).")
-    except Exception as e:
-        logger.error("Ошибка при обработке одиночной записи: {}", e)
-        await message.answer(f"Ошибка при обработке записи: {e}")+    await callback.answer()